import inspect
import logging
import os
import pprint
import warnings
from typing import Any, Callable, Dict, List, Mapping, Optional, Set, cast

import andi
from andi.typeutils import issubclass_safe
from scrapy import Request, Spider
from scrapy.crawler import Crawler
from scrapy.http import Response
from scrapy.settings import Settings
from scrapy.statscollectors import MemoryStatsCollector, StatsCollector
from scrapy.utils.conf import build_component_list
from scrapy.utils.defer import maybeDeferred_coro
from scrapy.utils.misc import load_object
from twisted.internet.defer import inlineCallbacks
from web_poet import RulesRegistry
from web_poet.page_inputs.http import request_fingerprint
from web_poet.pages import is_injectable
from web_poet.serialization.api import deserialize_leaf, load_class, serialize
from web_poet.utils import get_fq_class_name

from scrapy_poet.api import _CALLBACK_FOR_MARKER, DummyResponse
from scrapy_poet.cache import SerializedDataCache
from scrapy_poet.injection_errors import (
    InjectionError,
    NonCallableProviderError,
    UndeclaredProvidedTypeError,
)
from scrapy_poet.page_input_providers import PageObjectInputProvider
from scrapy_poet.utils import is_min_scrapy_version

from .utils import create_registry_instance, get_scrapy_data_path

logger = logging.getLogger(__name__)


class Injector:
    """
    Keep all the logic required to do dependency injection in Scrapy callbacks.
    Initializes the providers from the spider settings at initialization.
    """

    def __init__(
        self,
        crawler: Crawler,
        *,
        default_providers: Optional[Mapping] = None,
        registry: Optional[RulesRegistry] = None,
    ):
        self.crawler = crawler
        self.spider = crawler.spider
        self.registry = registry or RulesRegistry()
        self.load_providers(default_providers)
        self.init_cache()

    def load_providers(self, default_providers: Optional[Mapping] = None):  # noqa: D102
        providers_dict = {
            **(default_providers or {}),
            **self.crawler.settings.getdict("SCRAPY_POET_PROVIDERS"),
        }
        provider_classes = build_component_list(providers_dict)
        logger.info(f"Loading providers:\n {pprint.pformat(provider_classes)}")
        self.providers = [load_object(cls)(self) for cls in provider_classes]
        check_all_providers_are_callable(self.providers)
        # Caching whether each provider requires the scrapy response
        self.is_provider_requiring_scrapy_response = {
            provider: is_provider_requiring_scrapy_response(provider)
            for provider in self.providers
        }
        # Caching the function for faster execution
        self.is_class_provided_by_any_provider = is_class_provided_by_any_provider_fn(
            self.providers
        )

    def init_cache(self):  # noqa: D102
        self.cache = {}
        cache_path = self.crawler.settings.get("SCRAPY_POET_CACHE")

        # SCRAPY_POET_CACHE: True
        if cache_path and isinstance(cache_path, bool):
            cache_path = os.path.join(
                get_scrapy_data_path(createdir=True), "scrapy-poet-cache"
            )

        # SCRAPY_POET_CACHE: <cache_path>
        if cache_path:
            self.cache = SerializedDataCache(cache_path)
            self.caching_errors = self.crawler.settings.getbool(
                "SCRAPY_POET_CACHE_ERRORS", False
            )
            logger.info(
                f"Cache enabled. Folder: {cache_path!r}. Caching errors: {self.caching_errors}"
            )

    def available_dependencies_for_providers(
        self, request: Request, response: Response
    ):  # noqa: D102
        deps = {
            Crawler: self.crawler,
            Spider: self.spider,
            Settings: self.crawler.settings,
            StatsCollector: self.crawler.stats,
            Request: request,
            Response: response,
        }
        assert deps.keys() == SCRAPY_PROVIDED_CLASSES
        return deps

    def discover_callback_providers(
        self, request: Request
    ) -> Set[PageObjectInputProvider]:
        """Discover the providers that are required to fulfil the callback dependencies"""
        plan = self.build_plan(request)
        result = set()
        for cls, _ in plan:
            for provider in self.providers:
                if provider.is_provided(cls):
                    result.add(provider)

        return result

    def is_scrapy_response_required(self, request: Request):
        """
        Check whether Scrapy's :class:`~scrapy.http.Request`'s
        :class:`~scrapy.http.Response` is going to be used.
        """
        callback = get_callback(request, self.spider)
        if is_callback_requiring_scrapy_response(callback, request.callback):
            return True

        for provider in self.discover_callback_providers(request):
            if self.is_provider_requiring_scrapy_response[provider]:
                return True

        return False

    def build_plan(self, request: Request) -> andi.Plan:
        """Create a plan for building the dependencies required by the callback"""
        callback = get_callback(request, self.spider)
        return andi.plan(
            callback,
            is_injectable=is_injectable,
            externally_provided=self.is_class_provided_by_any_provider,
            # Ignore the type since andi.plan expects overrides to be
            # Callable[[Callable], Optional[Callable]] but the registry
            # returns the typing for ``dict.get()`` method.
            overrides=self.registry.overrides_for(request.url).get,  # type: ignore[arg-type]
        )

    @inlineCallbacks
    def build_instances(
        self,
        request: Request,
        response: Response,
        plan: andi.Plan,
        prev_instances: Optional[Dict] = None,
    ):
        """Build the instances dict from a plan including external dependencies."""
        # First we build the external dependencies using the providers
        instances = yield from self.build_instances_from_providers(
            request,
            response,
            plan,
            prev_instances,
        )
        # All the remaining dependencies are internal so they can be built just
        # following the andi plan.
        for cls, kwargs_spec in plan.dependencies:
            if cls not in instances.keys():
                instances[cls] = cls(**kwargs_spec.kwargs(instances))
                cls_fqn = get_fq_class_name(cast(type, cls))
                self.crawler.stats.inc_value(f"poet/injector/{cls_fqn}")

        return instances

    @inlineCallbacks
    def build_instances_from_providers(
        self,
        request: Request,
        response: Response,
        plan: andi.Plan,
        prev_instances: Optional[Dict] = None,
    ):
        """Build dependencies handled by registered providers"""
        instances: Dict[Callable, Any] = prev_instances or {}
        scrapy_provided_dependencies = self.available_dependencies_for_providers(
            request, response
        )
        dependencies_set = {cls for cls, _ in plan.dependencies}
        objs: List[Any]
        for provider in self.providers:
            provided_classes = {
                cls for cls in dependencies_set if provider.is_provided(cls)
            }

            # ignore already provided types if provider doesn't need to use them
            if not provider.allow_prev_instances:
                provided_classes -= instances.keys()

            if not provided_classes:
                continue

            # If dependency instances were already made by previously invoked
            # providers, don't try to build them again since it may result in
            # incorrect values (e.g. PO modifying an item > 2 times).
            required_deps = set(plan.dependencies[-1][1].values())
            built_deps = set(instances.keys())
            if required_deps and required_deps == built_deps:
                continue

            objs, fingerprint = [], None
            cache_hit = False
            if self.cache:
                if not provider.name:
                    raise NotImplementedError(
                        f"The provider {type(provider)} must have a `name` defined if"
                        f" you want to use the cache. It must be unique across the providers."
                    )
                # This one should take `web_poet.HttpRequest` but `scrapy.Request` will work as well
                # TODO: add `scrapy.Request` type in request_fingerprint() annotations
                fingerprint = f"{provider.name}_{request_fingerprint(request)}"
                # Return the data if it is already in the cache
                try:
                    data = self.cache[fingerprint].items()
                except KeyError:
                    self.crawler.stats.inc_value("poet/cache/miss")
                else:
                    self.crawler.stats.inc_value("poet/cache/hit")
                    if isinstance(data, Exception):
                        raise data
                    objs = [
                        deserialize_leaf(
                            load_class(dep_type_name), serialized_leaf_data
                        )
                        for dep_type_name, serialized_leaf_data in data
                    ]
                    cache_hit = True

            if not objs:
                kwargs = andi.plan(
                    provider,
                    is_injectable=is_injectable,
                    externally_provided=scrapy_provided_dependencies,
                    full_final_kwargs=False,
                ).final_kwargs(scrapy_provided_dependencies)
                if provider.allow_prev_instances:
                    kwargs.update({"prev_instances": instances})
                try:
                    # Invoke the provider to get the data
                    objs = yield maybeDeferred_coro(
                        provider, set(provided_classes), **kwargs
                    )

                except Exception as e:
                    if self.cache and self.caching_errors:
                        # Save errors in the cache
                        self.cache[fingerprint] = e
                        self.crawler.stats.inc_value("poet/cache/firsthand")
                    raise

            objs_by_type: Dict[Callable, Any] = {type(obj): obj for obj in objs}
            extra_classes = objs_by_type.keys() - provided_classes
            if extra_classes:
                raise UndeclaredProvidedTypeError(
                    f"{provider} has returned instances of types {extra_classes} "
                    "that are not among the declared supported classes in the "
                    f"provider: {provider.provided_classes}"
                )
            instances.update(objs_by_type)

            if self.cache and not cache_hit:
                # Save the results in the cache
                self.cache[fingerprint] = serialize(objs)
                self.crawler.stats.inc_value("poet/cache/firsthand")

        return instances

    @inlineCallbacks
    def build_callback_dependencies(self, request: Request, response: Response):
        """
        Scan the configured callback for this request looking for the
        dependencies and build the corresponding instances. Return a kwargs
        dictionary with the built instances.
        """
        plan = self.build_plan(request)
        provider_instances = yield from self.build_instances(request, response, plan)
        return plan.final_kwargs(provider_instances)


def check_all_providers_are_callable(providers):
    for provider in providers:
        if not callable(provider):
            raise NonCallableProviderError(
                f"The provider {type(provider)} is not callable. "
                f"It must implement '__call__' method"
            )


def is_class_provided_by_any_provider_fn(
    providers: List[PageObjectInputProvider],
) -> Callable[[Callable], bool]:
    """
    Return a function of type ``Callable[[Type], bool]`` that return
    True if the given type is provided by any of the registered providers.

    The attribute ``provided_classes`` from each provided is used.
    This attribute can be a :class:`set` or a ``Callable``. All sets are
    joined together for efficiency.
    """
    sets_of_types: Set[Callable] = set()  # caching all sets found
    individual_is_callable: List[Callable[[Callable], bool]] = [
        sets_of_types.__contains__
    ]
    for provider in providers:
        provided_classes = provider.provided_classes

        if isinstance(provided_classes, (Set, frozenset)):
            sets_of_types.update(provided_classes)
        elif callable(provider.provided_classes):
            individual_is_callable.append(provided_classes)
        else:
            raise InjectionError(
                f"Unexpected type '{type(provided_classes)}' for "
                f"'{type(provider)}.provided_classes'. Expected either 'set' "
                f"or 'callable'"
            )

    def is_provided_fn(type: Callable) -> bool:
        for is_provided in individual_is_callable:
            if is_provided(type):
                return True
        return False

    return is_provided_fn


def get_callback(request, spider):
    """Get the :attr:`scrapy.Request.callback <scrapy.http.Request.callback>` of
    a :class:`scrapy.Request <scrapy.http.Request>`.
    """
    if request.callback is None:
        return getattr(spider, "parse")  # noqa: B009
    return request.callback


_unset = object()


def is_callback_requiring_scrapy_response(
    callback: Callable, raw_callback: Any = _unset
) -> bool:
    """
    Check whether the request's callback method requires the response.
    Basically, it won't be required if the response argument in the
    callback is annotated with :class:`~.DummyResponse`.
    """
    if getattr(callback, _CALLBACK_FOR_MARKER, False) is True:
        # The callback_for function was used to create this callback.
        return False

    signature = inspect.signature(callback)
    first_parameter_key = next(iter(signature.parameters))
    first_parameter = signature.parameters[first_parameter_key]
    if str(first_parameter).startswith("*"):
        # Parse method is probably using *args and **kwargs annotation.
        # Let's assume response is going to be used.
        return True

    if first_parameter.annotation is first_parameter.empty:
        # There's no type annotation, so we're probably using response here.
        return True

    if issubclass_safe(first_parameter.annotation, DummyResponse):
        # See: https://github.com/scrapinghub/scrapy-poet/issues/48
        # See: https://github.com/scrapinghub/scrapy-poet/issues/118
        if raw_callback is None and not is_min_scrapy_version("2.8.0"):
            warnings.warn(
                "A request has been encountered with callback=None which "
                "defaults to the parse() method. If the parse() method is "
                "annotated with scrapy_poet.DummyResponse (or its subclasses), "
                "we're assuming this isn't intended and would simply ignore "
                "this annotation.\n\n"
                "See the Pitfalls doc for more info."
            )
            return True

        # Type annotation is DummyResponse, so we're probably NOT using it.
        return False

    # Type annotation is not DummyResponse, so we're probably using it.
    return True


SCRAPY_PROVIDED_CLASSES = {
    Spider,
    Request,
    Response,
    Crawler,
    Settings,
    StatsCollector,
}


def is_provider_requiring_scrapy_response(provider):
    """Check whether injectable provider makes use of a valid
    :class:`scrapy.http.Response`.
    """
    plan = andi.plan(
        provider.__call__,
        is_injectable=is_injectable,
        externally_provided=SCRAPY_PROVIDED_CLASSES,
    )
    for possible_type, _ in plan.dependencies:
        if issubclass(possible_type, Response):
            return True

    return False


def get_injector_for_testing(
    providers: Mapping,
    additional_settings: Optional[Dict] = None,
    registry: Optional[RulesRegistry] = None,
) -> Injector:
    """
    Return an :class:`Injector` using a fake crawler.
    Useful for testing providers
    """

    class MySpider(Spider):
        name = "my_spider"

    settings = Settings(
        {**(additional_settings or {}), "SCRAPY_POET_PROVIDERS": providers}
    )
<<<<<<< HEAD
    crawler = Crawler(MySpider)
    crawler.settings = settings
    spider = MySpider()
    spider.settings = settings
    crawler.spider = spider
    crawler.stats = load_object(crawler.settings["STATS_CLASS"])(crawler)
=======
    crawler = Crawler(MySpider, settings)
    crawler.spider = MySpider.from_crawler(crawler)
    crawler.stats = MemoryStatsCollector(crawler)
>>>>>>> 5339d639
    if not registry:
        registry = create_registry_instance(RulesRegistry, crawler)
    return Injector(crawler, registry=registry)


def get_response_for_testing(callback: Callable) -> Response:
    """
    Return a :class:`scrapy.http.Response` with fake content with the configured
    callback. It is useful for testing providers.
    """
    url = "http://example.com"
    html = """
        <html>
            <body>
                <div class="breadcrumbs">
                    <a href="/food">Food</a> /
                    <a href="/food/sweets">Sweets</a>
                </div>
                <h1 class="name">Chocolate</h1>
                <p>Price: <span class="price">22€</span></p>
                <p class="description">The best chocolate ever</p>
            </body>
        </html>
        """.encode(
        "utf-8"
    )
    request = Request(url, callback=callback)
    response = Response(url, 200, None, html, request=request)
    return response<|MERGE_RESOLUTION|>--- conflicted
+++ resolved
@@ -436,18 +436,9 @@
     settings = Settings(
         {**(additional_settings or {}), "SCRAPY_POET_PROVIDERS": providers}
     )
-<<<<<<< HEAD
-    crawler = Crawler(MySpider)
-    crawler.settings = settings
-    spider = MySpider()
-    spider.settings = settings
-    crawler.spider = spider
-    crawler.stats = load_object(crawler.settings["STATS_CLASS"])(crawler)
-=======
     crawler = Crawler(MySpider, settings)
     crawler.spider = MySpider.from_crawler(crawler)
     crawler.stats = MemoryStatsCollector(crawler)
->>>>>>> 5339d639
     if not registry:
         registry = create_registry_instance(RulesRegistry, crawler)
     return Injector(crawler, registry=registry)
