import functools
import inspect
import logging
import os
import pprint
import warnings
from typing import (
    Any,
    Callable,
    Dict,
    List,
    Mapping,
    Optional,
    Set,
    Type,
    cast,
    get_type_hints,
)
from weakref import WeakKeyDictionary

import andi
from andi.typeutils import issubclass_safe
from scrapy import Request, Spider
from scrapy.crawler import Crawler
from scrapy.http import Response
from scrapy.settings import Settings
from scrapy.statscollectors import MemoryStatsCollector, StatsCollector
from scrapy.utils.conf import build_component_list
from scrapy.utils.defer import deferred_from_coro, maybeDeferred_coro
from scrapy.utils.misc import load_object
from twisted.internet.defer import inlineCallbacks
from web_poet import RulesRegistry
from web_poet.annotated import AnnotatedInstance
from web_poet.page_inputs.http import request_fingerprint
from web_poet.pages import ItemPage, is_injectable
from web_poet.serialization.api import deserialize_leaf, load_class, serialize
from web_poet.utils import get_fq_class_name

from scrapy_poet.api import _CALLBACK_FOR_MARKER, DummyResponse
from scrapy_poet.cache import SerializedDataCache
from scrapy_poet.injection_errors import (
    NonCallableProviderError,
    UndeclaredProvidedTypeError,
)
from scrapy_poet.page_input_providers import PageObjectInputProvider
from scrapy_poet.utils import is_min_scrapy_version

from .utils import create_registry_instance, get_scrapy_data_path

logger = logging.getLogger(__name__)


class _UNDEFINED:
    pass


class Injector:
    """
    Keep all the logic required to do dependency injection in Scrapy callbacks.
    Initializes the providers from the spider settings at initialization.
    """

    def __init__(
        self,
        crawler: Crawler,
        *,
        default_providers: Optional[Mapping] = None,
        registry: Optional[RulesRegistry] = None,
    ):
        self.crawler = crawler
        self.spider = crawler.spider
        self.registry = registry or RulesRegistry()
        self.load_providers(default_providers)
        self.init_cache()

    def load_providers(self, default_providers: Optional[Mapping] = None):  # noqa: D102
        providers_dict = {
            **(default_providers or {}),
            **self.crawler.settings.getdict("SCRAPY_POET_PROVIDERS"),
        }
        provider_classes = build_component_list(providers_dict)
        logger.info(f"Loading providers:\n {pprint.pformat(provider_classes)}")
        self.providers = [load_object(cls)(self) for cls in provider_classes]
        check_all_providers_are_callable(self.providers)
        # Caching whether each provider requires the scrapy response
        self.is_provider_requiring_scrapy_response = {
            provider: is_provider_requiring_scrapy_response(provider)
            for provider in self.providers
        }
        # Caching the function for faster execution
        self.is_class_provided_by_any_provider = is_class_provided_by_any_provider_fn(
            self.providers
        )

    def init_cache(self):  # noqa: D102
        self.cache = {}
        cache_path = self.crawler.settings.get("SCRAPY_POET_CACHE")

        # SCRAPY_POET_CACHE: True
        if cache_path and isinstance(cache_path, bool):
            cache_path = os.path.join(
                get_scrapy_data_path(createdir=True), "scrapy-poet-cache"
            )

        # SCRAPY_POET_CACHE: <cache_path>
        if cache_path:
            self.cache = SerializedDataCache(cache_path)
            self.caching_errors = self.crawler.settings.getbool(
                "SCRAPY_POET_CACHE_ERRORS", False
            )
            logger.info(
                f"Cache enabled. Folder: {cache_path!r}. Caching errors: {self.caching_errors}"
            )

        # This is different from the cache above as it only stores instances as long
        # as the request exists. This is useful for latter providers to re-use the
        # already built instances by earlier providers.
        self.weak_cache: WeakKeyDictionary[Request, Dict] = WeakKeyDictionary()

    def available_dependencies_for_providers(
        self, request: Request, response: Response
    ):  # noqa: D102
        deps = {
            Crawler: self.crawler,
            Spider: self.spider,
            Settings: self.crawler.settings,
            StatsCollector: self.crawler.stats,
            Request: request,
            Response: response,
        }
        assert deps.keys() == SCRAPY_PROVIDED_CLASSES
        return deps

    def discover_callback_providers(
        self, request: Request
    ) -> Set[PageObjectInputProvider]:
        """Discover the providers that are required to fulfil the callback dependencies"""
        plan = self.build_plan(request)
        result = set()
        for cls, _ in plan:
            for provider in self.providers:
                if provider.is_provided(cls):
                    result.add(provider)

        return result

    def is_scrapy_response_required(self, request: Request):
        """
        Check whether Scrapy's :class:`~scrapy.http.Request`'s
        :class:`~scrapy.http.Response` is going to be used.
        """
        callback = get_callback(request, self.spider)
        if is_callback_requiring_scrapy_response(callback, request.callback):
            return True

        for provider in self.discover_callback_providers(request):
            if self.is_provider_requiring_scrapy_response[provider]:
                return True

        return False

    def build_plan(self, request: Request) -> andi.Plan:
        """Create a plan for building the dependencies required by the callback"""
        callback = get_callback(request, self.spider)
        return andi.plan(
            callback,
            is_injectable=is_injectable,
            externally_provided=self.is_class_provided_by_any_provider,
            # Ignore the type since andi.plan expects overrides to be
            # Callable[[Callable], Optional[Callable]] but the registry
            # returns the typing for ``dict.get()`` method.
            overrides=self.registry.overrides_for(request.url).get,  # type: ignore[arg-type]
            custom_builder_fn=self._get_item_builder(request),
        )

    def _get_item_builder(
        self, request: Request
    ) -> Callable[[Callable], Optional[Callable]]:
        """Return a function suitable for passing as ``custom_builder_fn`` to ``andi.plan``.

        The returned function can map an item to a factory for that item based
        on the registry.
        """

        @functools.lru_cache(maxsize=None)  # to minimize the registry queries
        def mapping_fn(item_cls: Callable) -> Optional[Callable]:
            page_object_cls: Optional[Type[ItemPage]] = self.registry.page_cls_for_item(
                request.url, cast(type, item_cls)
            )
            if not page_object_cls:
                return None

            async def item_factory(page: page_object_cls) -> item_cls:  # type: ignore[valid-type]
                return await page.to_item()  # type: ignore[attr-defined]

            return item_factory

        return mapping_fn

    @inlineCallbacks
    def build_instances(
        self,
        request: Request,
        response: Response,
        plan: andi.Plan,
    ):
        """Build the instances dict from a plan including external dependencies."""
        # First we build the external dependencies using the providers
        instances = yield from self.build_instances_from_providers(
            request,
            response,
            plan,
        )
        # All the remaining dependencies are internal so they can be built just
        # following the andi plan.
        assert self.crawler.stats
        for cls, kwargs_spec in plan.dependencies:
            if cls not in instances.keys():
                result_cls: type = cast(type, cls)
                if isinstance(cls, andi.CustomBuilder):
                    result_cls = cls.result_class_or_fn
                    instances[result_cls] = yield deferred_from_coro(
                        cls.factory(**kwargs_spec.kwargs(instances))
                    )
                else:
                    instances[result_cls] = cls(**kwargs_spec.kwargs(instances))
                cls_fqn = get_fq_class_name(result_cls)
                self.crawler.stats.inc_value(f"poet/injector/{cls_fqn}")

        return instances

    @inlineCallbacks
    def build_instances_from_providers(
        self,
        request: Request,
        response: Response,
        plan: andi.Plan,
    ):
        """Build dependencies handled by registered providers"""
<<<<<<< HEAD
        assert self.crawler.stats
        instances: Dict[Callable, Any] = prev_instances or {}
=======
        instances: Dict[Callable, Any] = {}
>>>>>>> 045f3bf5
        scrapy_provided_dependencies = self.available_dependencies_for_providers(
            request, response
        )
        dependencies_set = {cls for cls, _ in plan.dependencies}
        objs: List[Any]
        for provider in self.providers:
            provided_classes = {
                cls for cls in dependencies_set if provider.is_provided(cls)
            }
            provided_classes -= instances.keys()  # ignore already provided types

            if not provided_classes:
                continue

            objs, fingerprint = [], None
            cache_hit = False
            if self.cache:
                if not provider.name:
                    raise NotImplementedError(
                        f"The provider {type(provider)} must have a `name` defined if"
                        f" you want to use the cache. It must be unique across the providers."
                    )
                # This one should take `web_poet.HttpRequest` but `scrapy.Request` will work as well
                # TODO: add `scrapy.Request` type in request_fingerprint() annotations
                fingerprint = f"{provider.name}_{request_fingerprint(request)}"  # type: ignore[arg-type]
                # Return the data if it is already in the cache
                try:
                    data = self.cache[fingerprint].items()
                except KeyError:
                    self.crawler.stats.inc_value("poet/cache/miss")
                else:
                    self.crawler.stats.inc_value("poet/cache/hit")
                    if isinstance(data, Exception):
                        raise data
                    objs = [
                        deserialize_leaf(
                            load_class(dep_type_name), serialized_leaf_data
                        )
                        for dep_type_name, serialized_leaf_data in data
                    ]
                    cache_hit = True

            if not objs:
                kwargs = andi.plan(
                    provider,
                    is_injectable=is_injectable,
                    externally_provided=scrapy_provided_dependencies,
                    full_final_kwargs=False,
                ).final_kwargs(scrapy_provided_dependencies)
                try:
                    # Invoke the provider to get the data
                    objs = yield maybeDeferred_coro(
                        provider, set(provided_classes), **kwargs
                    )

                except Exception as e:
                    if self.cache and self.caching_errors:
                        # Save errors in the cache
                        self.cache[fingerprint] = e
                        self.crawler.stats.inc_value("poet/cache/firsthand")
                    raise

            objs_by_type: Dict[Callable, Any] = {}
            for obj in objs:
                if isinstance(obj, AnnotatedInstance):
                    cls = obj.get_annotated_cls()
                    obj = obj.result
                else:
                    cls = type(obj)
                objs_by_type[cls] = obj
            extra_classes = objs_by_type.keys() - provided_classes
            if extra_classes:
                raise UndeclaredProvidedTypeError(
                    f"{provider} has returned instances of types {extra_classes} "
                    "that are not among the declared supported classes in the "
                    f"provider: {provided_classes}"
                )
            instances.update(objs_by_type)

            if self.weak_cache.get(request):
                self.weak_cache[request].update(objs_by_type)
            else:
                self.weak_cache[request] = objs_by_type

            if self.cache and not cache_hit:
                # Save the results in the cache
                self.cache[fingerprint] = serialize(objs)
                self.crawler.stats.inc_value("poet/cache/firsthand")

        return instances

    @inlineCallbacks
    def build_callback_dependencies(self, request: Request, response: Response):
        """
        Scan the configured callback for this request looking for the
        dependencies and build the corresponding instances. Return a kwargs
        dictionary with the built instances.
        """
        plan = self.build_plan(request)
        provider_instances = yield from self.build_instances(request, response, plan)
        return plan.final_kwargs(provider_instances)


def check_all_providers_are_callable(providers):
    for provider in providers:
        if not callable(provider):
            raise NonCallableProviderError(
                f"The provider {type(provider)} is not callable. "
                f"It must implement '__call__' method"
            )


def is_class_provided_by_any_provider_fn(
    providers: List[PageObjectInputProvider],
) -> Callable[[Callable], bool]:
    """
    Return a function of type ``Callable[[Type], bool]`` that return
    True if the given type is provided by any of the registered providers.

    The ``is_provided`` method from each provider is used.
    """
    callables: List[Callable[[Callable], bool]] = []
    for provider in providers:
        callables.append(provider.is_provided)

    def is_provided_fn(type_: Callable) -> bool:
        for is_provided in callables:
            if is_provided(type_):
                return True
        return False

    return is_provided_fn


def get_callback(request, spider):
    """Get the :attr:`scrapy.Request.callback <scrapy.http.Request.callback>` of
    a :class:`scrapy.Request <scrapy.http.Request>`.
    """
    if request.callback is None:
        return getattr(spider, "parse")  # noqa: B009
    return request.callback


_unset = object()


def is_callback_requiring_scrapy_response(
    callback: Callable, raw_callback: Any = _unset
) -> bool:
    """
    Check whether the request's callback method requires the response.
    Basically, it won't be required if the response argument in the
    callback is annotated with :class:`~.DummyResponse`.
    """
    if getattr(callback, _CALLBACK_FOR_MARKER, False) is True:
        # The callback_for function was used to create this callback.
        return False

    signature = inspect.signature(callback)
    first_parameter_key = next(iter(signature.parameters))
    first_parameter = signature.parameters[first_parameter_key]
    if str(first_parameter).startswith("*"):
        # Parse method is probably using *args and **kwargs annotation.
        # Let's assume response is going to be used.
        return True

    callback_type_hints = get_type_hints(callback)
    first_parameter_type_hint = callback_type_hints.get(first_parameter_key, _UNDEFINED)
    if first_parameter_type_hint is _UNDEFINED:
        # There's no type annotation, so we're probably using response here.
        return True

    if issubclass_safe(first_parameter_type_hint, DummyResponse):
        # See: https://github.com/scrapinghub/scrapy-poet/issues/48
        # See: https://github.com/scrapinghub/scrapy-poet/issues/118
        if raw_callback is None and not is_min_scrapy_version("2.8.0"):
            warnings.warn(
                "A request has been encountered with callback=None which "
                "defaults to the parse() method. If the parse() method is "
                "annotated with scrapy_poet.DummyResponse (or its subclasses), "
                "we're assuming this isn't intended and would simply ignore "
                "this annotation.\n\n"
                "See the Pitfalls doc for more info."
            )
            return True

        # Type annotation is DummyResponse, so we're probably NOT using it.
        return False

    # Type annotation is not DummyResponse, so we're probably using it.
    return True


SCRAPY_PROVIDED_CLASSES = {
    Spider,
    Request,
    Response,
    Crawler,
    Settings,
    StatsCollector,
}


def is_provider_requiring_scrapy_response(provider):
    """Check whether injectable provider makes use of a valid
    :class:`scrapy.http.Response`.
    """
    plan = andi.plan(
        provider.__call__,
        is_injectable=is_injectable,
        externally_provided=SCRAPY_PROVIDED_CLASSES,
    )
    for possible_type, _ in plan.dependencies:
        if issubclass(possible_type, Response):
            return True

    return False


def get_injector_for_testing(
    providers: Mapping,
    additional_settings: Optional[Dict] = None,
    registry: Optional[RulesRegistry] = None,
) -> Injector:
    """
    Return an :class:`Injector` using a fake crawler.
    Useful for testing providers
    """

    class MySpider(Spider):
        name = "my_spider"

    settings = Settings(
        {**(additional_settings or {}), "SCRAPY_POET_PROVIDERS": providers}
    )
    crawler = Crawler(MySpider, settings)
    crawler.spider = MySpider.from_crawler(crawler)
    crawler.stats = MemoryStatsCollector(crawler)
    if not registry:
        registry = create_registry_instance(RulesRegistry, crawler)
    return Injector(crawler, registry=registry)


def get_response_for_testing(callback: Callable) -> Response:
    """
    Return a :class:`scrapy.http.Response` with fake content with the configured
    callback. It is useful for testing providers.
    """
    url = "http://example.com"
    html = """
        <html>
            <body>
                <div class="breadcrumbs">
                    <a href="/food">Food</a> /
                    <a href="/food/sweets">Sweets</a>
                </div>
                <h1 class="name">Chocolate</h1>
                <p>Price: <span class="price">22€</span></p>
                <p class="description">The best chocolate ever</p>
            </body>
        </html>
        """.encode(
        "utf-8"
    )
    request = Request(url, callback=callback)
    response = Response(url, 200, None, html, request=request)
    return response<|MERGE_RESOLUTION|>--- conflicted
+++ resolved
@@ -237,12 +237,8 @@
         plan: andi.Plan,
     ):
         """Build dependencies handled by registered providers"""
-<<<<<<< HEAD
         assert self.crawler.stats
-        instances: Dict[Callable, Any] = prev_instances or {}
-=======
         instances: Dict[Callable, Any] = {}
->>>>>>> 045f3bf5
         scrapy_provided_dependencies = self.available_dependencies_for_providers(
             request, response
         )
