--- conflicted
+++ resolved
@@ -186,12 +186,8 @@
         prev_instances: Optional[Dict] = None,
     ):
         """Build dependencies handled by registered providers"""
-<<<<<<< HEAD
         assert self.crawler.stats
-        instances: Dict[Callable, Any] = {}
-=======
         instances: Dict[Callable, Any] = prev_instances or {}
->>>>>>> bd9f0e9f
         scrapy_provided_dependencies = self.available_dependencies_for_providers(
             request, response
         )
