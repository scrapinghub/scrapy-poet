import os
<<<<<<< HEAD
from typing import Any, Optional, Tuple

try:
    from typing import Annotated  # Python 3.9+
except ImportError:
    from typing_extensions import _AnnotatedAlias as Annotated
=======
from typing import Type
from warnings import warn
>>>>>>> 8c410fe5

from scrapy.crawler import Crawler
from scrapy.http import Request, Response
from scrapy.utils.project import inside_project, project_data_dir
from web_poet import HttpRequest, HttpResponse, HttpResponseHeaders

from scrapy_poet.api import PickFields


def get_scrapy_data_path(createdir: bool = True, default_dir: str = ".scrapy") -> str:
    """Return a path to a folder where Scrapy is storing data.

    Usually that's a .scrapy folder inside the project.
    """
    # This code is extracted from scrapy.utils.project.data_path function,
    # which does too many things.
    path = project_data_dir() if inside_project() else default_dir
    if createdir:
        os.makedirs(path, exist_ok=True)
    return path


def http_request_to_scrapy_request(request: HttpRequest, **kwargs) -> Request:
    return Request(
        url=str(request.url),
        method=request.method,
        headers=request.headers,
        body=request.body,
        **kwargs,
    )


def scrapy_response_to_http_response(response: Response) -> HttpResponse:
    """Convenience method to convert a ``scrapy.http.Response`` into a
    ``web_poet.HttpResponse``.
    """
    kwargs = {}
    encoding = getattr(response, "_encoding", None)
    if encoding:
        kwargs["encoding"] = encoding
    return HttpResponse(
        url=response.url,
        body=response.body,
        status=response.status,
        headers=HttpResponseHeaders.from_bytes_dict(response.headers),
        **kwargs,
    )


<<<<<<< HEAD
def get_origin(cls: Any) -> Any:
    """Offers backward compatibility for Python 3.7 since ``typing.get_origin(tp)``
    is only available starting on 3.8.

    Moreover, ``typing_extensions.get_origin`` doesn't work well with
    ``typing_extensions.Annotated``.
    """
    return getattr(cls, "__origin__", ())


def _normalize_annotated_cls(cls: Any) -> Any:
    """Returns the type ``T`` in ``typing.Annotated[T, x]``, if applicable.

    See: https://peps.python.org/pep-0593/
    """
    if isinstance(cls, Annotated):
        cls = get_origin(cls)
    return cls


def _pick_fields(annotation: Any) -> Optional[Tuple[str, ...]]:
    """Returns the ``x, ...`` in ``typing.Annotated[T, PickFields(x, ...)]``
    as a tuple of strings which represents the field names, if applicable.
    """

    # TODO: test that nothing happens when user adds other annotations aside
    # from PickFields. https://peps.python.org/pep-0593/#consuming-annotations
    # TODO: raise a warning when ``typing.Annotated`` is used but
    # ``PickFields`` is declared as a metadata.

    if not isinstance(annotation, Annotated):
        return None

    for metadata in annotation.__metadata__:
        if isinstance(metadata, PickFields):
            return metadata.fields
=======
def create_registry_instance(cls: Type, crawler: Crawler):
    if "SCRAPY_POET_OVERRIDES" in crawler.settings:
        msg = (
            "The SCRAPY_POET_OVERRIDES setting is deprecated. "
            "Use SCRAPY_POET_RULES instead."
        )
        warn(msg, DeprecationWarning, stacklevel=2)
    rules = crawler.settings.getlist(
        "SCRAPY_POET_RULES",
        crawler.settings.getlist("SCRAPY_POET_OVERRIDES", []),
    )
    return cls(rules=rules)
>>>>>>> 8c410fe5
<|MERGE_RESOLUTION|>--- conflicted
+++ resolved
@@ -1,15 +1,11 @@
 import os
-<<<<<<< HEAD
-from typing import Any, Optional, Tuple
+from typing import Any, Optional, Tuple, Type
+from warnings import warn
 
 try:
     from typing import Annotated  # Python 3.9+
 except ImportError:
     from typing_extensions import _AnnotatedAlias as Annotated
-=======
-from typing import Type
-from warnings import warn
->>>>>>> 8c410fe5
 
 from scrapy.crawler import Crawler
 from scrapy.http import Request, Response
@@ -59,7 +55,6 @@
     )
 
 
-<<<<<<< HEAD
 def get_origin(cls: Any) -> Any:
     """Offers backward compatibility for Python 3.7 since ``typing.get_origin(tp)``
     is only available starting on 3.8.
@@ -96,7 +91,8 @@
     for metadata in annotation.__metadata__:
         if isinstance(metadata, PickFields):
             return metadata.fields
-=======
+
+
 def create_registry_instance(cls: Type, crawler: Crawler):
     if "SCRAPY_POET_OVERRIDES" in crawler.settings:
         msg = (
@@ -108,5 +104,4 @@
         "SCRAPY_POET_RULES",
         crawler.settings.getlist("SCRAPY_POET_OVERRIDES", []),
     )
-    return cls(rules=rules)
->>>>>>> 8c410fe5
+    return cls(rules=rules)