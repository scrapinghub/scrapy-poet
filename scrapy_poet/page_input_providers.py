--- conflicted
+++ resolved
@@ -288,11 +288,7 @@
         self,
         to_provide: Set[Callable],
         request: Request,
-<<<<<<< HEAD
-=======
-        response: Response,
         prev_instances: Dict,
->>>>>>> aba2b74e
     ) -> List[Any]:
         results = []
         for cls in to_provide:
@@ -321,13 +317,9 @@
             dummy_response = DummyResponse(request=request)
             try:
                 deferred_or_future = maybe_deferred_to_future(
-<<<<<<< HEAD
-                    self.injector.build_instances(request, dummy_response, plan)
-=======
                     self.injector.build_instances(
-                        request, response, plan, prev_instances
+                        request, dummy_response, plan, prev_instances
                     )
->>>>>>> aba2b74e
                 )
                 # RecursionError NOT raised when ``AsyncioSelectorReactor`` is used.
                 # Could be related: https://github.com/python/cpython/issues/93837
