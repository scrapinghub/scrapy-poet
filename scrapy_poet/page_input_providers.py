"""The Injection Middleware needs a standard way to build the Page Inputs dependencies
that the Page Objects uses to get external data (e.g. the HTML). That's why we
have created a repository of ``PageObjectInputProviders``.

The current module implements a ``PageObjectInputProviders`` for
:class:`web_poet.page_inputs.HttpResponse`, which is in charge of providing the response
HTML from Scrapy. You could also implement different providers in order to
acquire data from multiple external sources, for example,
Splash or Auto Extract API.
"""
import abc
import json
from typing import Set, Union, Callable, ClassVar, Any, Sequence

import attr
from scrapy import Request
from scrapy.http import Response
from scrapy.crawler import Crawler
from scrapy.utils.reqser import request_to_dict
from scrapy.utils.request import request_fingerprint

from scrapy_poet.utils import scrapy_response_to_http_response
from scrapy_poet.injection_errors import MalformedProvidedClassesError
from scrapy_poet.backend import create_scrapy_backend
from web_poet import HttpResponse, HttpResponseHeaders, Meta
from web_poet.requests import HttpClient


class PageObjectInputProvider:
    """
    This is the base class for creating Page Object Input Providers.

    A Page Object Input Provider (POIP) takes responsibility for providing
    instances of some types to Scrapy callbacks. The types a POIP provides must
    be declared in the class attribute ``provided_classes``.

    POIPs are initialized when the spider starts by invoking the ``__init__`` method,
    which receives the crawler instance as argument.

    The ``__call__`` method must be overridden, and it is inside this method
    where the actual instances must be build. The default ``__call__`` signature
    is as follows:

    .. code-block:: python

        def __call__(self, to_provide: Set[Callable]) -> Sequence[Any]:

    Therefore, it receives a list of types to be provided and return a list
    with the instances created (don't get confused by the
    ``Callable`` annotation. Think on it as a synonym of ``Type``).

    Additional dependencies can be declared in the ``__call__`` signature
    that will be automatically injected. Currently, scrapy-poet is able
    to inject instances of the following classes:

    - :class:`~scrapy.http.Request`
    - :class:`~scrapy.http.Response`
    - :class:`~scrapy.crawler.Crawler`
    - :class:`~scrapy.settings.Settings`
    - :class:`~scrapy.statscollectors.StatsCollector`

    Finally, ``__call__`` function can execute asynchronous code. Just
    either prepend the declaration with ``async`` to use futures or annotate it with
    ``@inlineCallbacks`` for deferred execution. Additionally, you
    might want to configure Scrapy ``TWISTED_REACTOR`` to support ``asyncio``
    libraries.

    The available POIPs should be declared in the spider setting using the key
    ``SCRAPY_POET_PROVIDERS``. It must be a dictionary that follows same
    structure than the
    :ref:`Scrapy Middlewares <scrapy:topics-downloader-middleware-ref>`
    configuration dictionaries.

    A simple example of a provider:

    .. code-block:: python

        class BodyHtml(str): pass

        class BodyHtmlProvider(PageObjectInputProvider):
            provided_classes = {BodyHtml}

            def __call__(self, to_provide, response: Response):
                return [BodyHtml(response.css("html body").get())]

    The **provided_classes** class attribute is the ``set`` of classes
    that this provider provides.
    Alternatively, it can be a function with type ``Callable[[Callable], bool]`` that
    returns ``True`` if and only if the given type, which must be callable,
    is provided by this provider.
    """

    provided_classes: ClassVar[Union[Set[Callable], Callable[[Callable], bool]]]
    name: ClassVar[str] = ""  # It must be a unique name. Used by the cache mechanism

    @classmethod
    def is_provided(cls, type_: Callable):
        """
        Return ``True`` if the given type is provided by this provider based
        on the value of the attribute ``provided_classes``
        """
        if isinstance(cls.provided_classes, Set):
            return type_ in cls.provided_classes
        elif callable(cls.provided_classes):
            return cls.provided_classes(type_)
        else:
            raise MalformedProvidedClassesError(
                f"Unexpected type '{type_}' for 'provided_classes' attribute of"
                f"'{cls}.'. Expected either 'set' or 'callable'")

    def __init__(self, crawler: Crawler):
        """Initializes the provider. Invoked only at spider start up."""
        pass

    # Remember that is expected for all children to implement the ``__call__``
    # method. The simplest signature for it is:
    #
    #   def __call__(self, to_provide: Set[Callable]) -> Sequence[Any]:
    #
    # But some adding some other injectable attributes are possible
    # (see the class docstring)
    #
    # The technical reason why this method was not declared abstract is that
    # injection breaks the method overriding rules and mypy then complains.


class CacheDataProviderMixin(abc.ABC):
    """Providers that intend to support the ``SCRAPY_POET_CACHE`` should inherit
    from this mixin class.
    """

    @abc.abstractmethod
    def fingerprint(self, to_provide: Set[Callable], request: Request) -> str:
        """
        Return a fingerprint that identifies this particular request. It will be used to implement
        the cache and record/replay mechanism
        """
        pass

    @abc.abstractmethod
    def serialize(self, result: Sequence[Any]) -> Any:
        """
        Serializes the results of this provider. The data returned will be pickled.
        """
        pass

    @abc.abstractmethod
    def deserialize(self, data: Any) -> Sequence[Any]:
        """
        Deserialize some results of the provider that were previously serialized using the method
        :meth:`serialize`.
        """
        pass

    @property
    def has_cache_support(self):
        return True


class HttpResponseProvider(PageObjectInputProvider, CacheDataProviderMixin):
    """This class provides ``web_poet.page_inputs.HttpResponse`` instances."""

    provided_classes = {HttpResponse}
    name = "response_data"

    def __call__(self, to_provide: Set[Callable], response: Response):
        """Builds a ``HttpResponse`` instance using a Scrapy ``Response``"""
<<<<<<< HEAD
        return [scrapy_response_to_http_response(response)]
=======
        return [
            HttpResponse(
                url=response.url,
                body=response.body,
                status=response.status,
                headers=HttpResponseHeaders.from_bytes_dict(response.headers),
            )
        ]
>>>>>>> 3ecc174c

    def fingerprint(self, to_provide: Set[Callable], request: Request) -> str:
        request_keys = {"url", "method", "body"}
        request_data = {
            k: str(v)
            for k, v in request_to_dict(request).items()
            if k in request_keys
        }
        fp_data = {
            "SCRAPY_FINGERPRINT": request_fingerprint(request),
            **request_data,
        }
        return json.dumps(fp_data, ensure_ascii=False, sort_keys=True)

    def serialize(self, result: Sequence[Any]) -> Any:
        return [attr.asdict(response_data) for response_data in result]

    def deserialize(self, data: Any) -> Sequence[Any]:
        return [
            HttpResponse(
                response_data["url"],
                response_data["body"],
                status=response_data["status"],
                headers=response_data["headers"],
                encoding=response_data["_encoding"],
            )
            for response_data in data
        ]


class HttpClientProvider(PageObjectInputProvider):
    """This class provides ``web_poet.requests.HttpClient`` instances."""
    provided_classes = {HttpClient}

    def __call__(self, to_provide: Set[Callable], crawler: Crawler):
        """Creates an ``web_poet.requests.HttpClient`` instance using Scrapy's
        downloader.
        """
        backend = create_scrapy_backend(crawler.engine.download)
        return [HttpClient(request_downloader=backend)]


class MetaProvider(PageObjectInputProvider):
    """This class provides ``web_poet.page_inputs.Meta`` instances."""
    provided_classes = {Meta}

    def __call__(self, to_provide: Set[Callable], request: Request):
        """Creates a ``web_poet.requests.Meta`` instance based on the data found
        from the ``meta["po_args"]`` field of a ``scrapy.http.Response`` instance.
        """
        return [Meta(**request.meta.get("po_args", {}))]<|MERGE_RESOLUTION|>--- conflicted
+++ resolved
@@ -165,9 +165,6 @@
 
     def __call__(self, to_provide: Set[Callable], response: Response):
         """Builds a ``HttpResponse`` instance using a Scrapy ``Response``"""
-<<<<<<< HEAD
-        return [scrapy_response_to_http_response(response)]
-=======
         return [
             HttpResponse(
                 url=response.url,
@@ -176,7 +173,6 @@
                 headers=HttpResponseHeaders.from_bytes_dict(response.headers),
             )
         ]
->>>>>>> 3ecc174c
 
     def fingerprint(self, to_provide: Set[Callable], request: Request) -> str:
         request_keys = {"url", "method", "body"}
