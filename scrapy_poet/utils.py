--- conflicted
+++ resolved
@@ -1,10 +1,7 @@
 import os
-<<<<<<< HEAD
+from pathlib import PosixPath
+
 import url_matcher.util
-=======
-from pathlib import PosixPath
->>>>>>> ce239232
-
 from scrapy.utils.project import project_data_dir, inside_project
 
 
