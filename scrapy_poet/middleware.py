--- conflicted
+++ resolved
@@ -17,12 +17,9 @@
     HttpClientProvider,
     HttpResponseProvider,
     PageParamsProvider,
+    RequestUrlProvider,
 )
 from .overrides import OverridesRegistry
-<<<<<<< HEAD
-from .page_input_providers import HttpResponseProvider, RequestUrlProvider
-=======
->>>>>>> e4589e6d
 from .injection import Injector
 
 
@@ -31,12 +28,9 @@
 
 DEFAULT_PROVIDERS = {
     HttpResponseProvider: 500,
-<<<<<<< HEAD
-    RequestUrlProvider: 600,
-=======
     HttpClientProvider: 600,
     PageParamsProvider: 700,
->>>>>>> e4589e6d
+    RequestUrlProvider: 800,
 }
 
 InjectionMiddlewareTV = TypeVar("InjectionMiddlewareTV", bound="InjectionMiddleware")
