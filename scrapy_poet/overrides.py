import logging
from abc import ABC, abstractmethod
from collections import defaultdict
from typing import Dict, Mapping, Callable, Iterable, Union, Tuple, Optional, List

from scrapy import Request
from scrapy.crawler import Crawler
from url_matcher import Patterns, URLMatcher
from url_matcher.util import get_domain
from web_poet.overrides import OverrideRule


logger = logging.getLogger(__name__)

RuleAsTuple = Union[Tuple[str, Callable, Callable], List]
RuleFromUser = Union[RuleAsTuple, OverrideRule]


class OverridesRegistryBase(ABC):
    @abstractmethod
    def overrides_for(self, request: Request) -> Mapping[Callable, Callable]:
        """
        Return a ``Mapping`` (e.g. a ``dict``) with type translation rules.
        The key is the source type that is wanted to be replaced by
        value, which is also a type.
        """
        pass


class OverridesRegistry(OverridesRegistryBase):
    """
    Overrides registry that reads the overrides from the ``SCRAPY_POET_OVERRIDES``
    in the spider settings. It is a list and each rule can be a tuple or an
    instance of the class ``OverrideRule``.

    If a tuple is provided:

        - the **first** element is the pattern to match the URL,
        - the **second** element is the type to be used instead of the type in
          the **third** element.

    Another way to see it for the URLs that match the pattern ``tuple[0]`` use
    ``tuple[1]`` instead of ``tuple[2]``.

    Example of overrides configuration:

    .. code-block:: python

        SCRAPY_POET_OVERRIDES = [
            ("books.toscrape.com", ISBNBookPage, BookPage),
            OverrideRule(
                for_patterns=Patterns(["books.toscrape.com"]),
                use=MyBookListPage,
                instead_of=BookListPage,
            ),
        ]

    Now, if you've used ``web-poet``'s built-in functionality to directly create
    the override rules in the Page Object via the ``@handle_urls`` annotation,
    you can quickly import them via:

    .. code-block:: python

        from web_poet import default_registry

        SCRAPY_POET_OVERRIDES = default_registry.get_overrides(filters="my_page_objects_module")

    It finds all the rules annotated using ``web-poet``'s ``@handle_urls``
    decorator inside the ``my_page_objects_module`` module and all of its
    submodules.

    However, for most cases, you'd most likely going to simply retrieve all of
    the override rules that were ever declared on a given registry. Though make
    sure to call ``consume_module()`` beforehand:

    .. code-block:: python

        from web_poet import default_registry, consume_modules

        # The consume_modules() must be called first if you need to load
        # rules from other packages. Otherwise, it can be omitted.
        # More info about this caveat on web-poet docs.
        consume_modules("external_package_A.po", "another_ext_package.lib")
        SCRAPY_POET_OVERRIDES = default_registry.get_overrides()

        # The two lines above could be mixed together via this shortcut:
        SCRAPY_POET_OVERRIDES = default_registry.get_overrides(
            consume=["external_package_A.po", "another_ext_package.lib"]
        )

    More info on this at `web-poet <https://web-poet.readthedocs.io>`_.
    """

    @classmethod
    def from_crawler(cls, crawler: Crawler) -> Crawler:
        return cls(crawler.settings.getlist("SCRAPY_POET_OVERRIDES", []))

    def __init__(self, rules: Optional[Iterable[RuleFromUser]] = None) -> None:
        self.rules: List[OverrideRule] = []
        self.matcher: Dict[Callable, URLMatcher] = defaultdict(URLMatcher)
        for rule in rules or []:
            self.add_rule(rule)
        logger.debug(f"List of parsed OverrideRules:\n{self.rules}")

    def add_rule(self, rule: RuleFromUser) -> None:
        if isinstance(rule, (tuple, list)):
            if len(rule) != 3:
                raise ValueError(
                    f"Invalid overrides rule: {rule}. Rules as tuples must have "
                    f"3 elements: (1) the pattern, (2) the PO class used as a "
                    f"replacement and (3) the PO class to be replaced."
                )
            pattern, use, instead_of = rule
            rule = OverrideRule(
                for_patterns=Patterns([pattern]), use=use, instead_of=instead_of
            )
        self.rules.append(rule)
<<<<<<< HEAD
        self.matcher[rule.instead_of].add_or_update(len(self.rules) - 1, rule.for_patterns)
=======
        self.matcher[rule.instead_of].add_or_update(
            len(self.rules) - 1, rule.for_patterns
        )
>>>>>>> ce239232

    def overrides_for(self, request: Request) -> Mapping[Callable, Callable]:
        overrides: Dict[Callable, Callable] = {}
        for instead_of, matcher in self.matcher.items():
            rule_id = matcher.match(request.url)
            if rule_id is not None:
                overrides[instead_of] = self.rules[rule_id].use
        return overrides<|MERGE_RESOLUTION|>--- conflicted
+++ resolved
@@ -115,13 +115,9 @@
                 for_patterns=Patterns([pattern]), use=use, instead_of=instead_of
             )
         self.rules.append(rule)
-<<<<<<< HEAD
-        self.matcher[rule.instead_of].add_or_update(len(self.rules) - 1, rule.for_patterns)
-=======
         self.matcher[rule.instead_of].add_or_update(
             len(self.rules) - 1, rule.for_patterns
         )
->>>>>>> ce239232
 
     def overrides_for(self, request: Request) -> Mapping[Callable, Callable]:
         overrides: Dict[Callable, Callable] = {}
