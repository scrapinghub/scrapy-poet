import logging
from abc import ABC, abstractmethod
from collections import defaultdict
from typing import (
    Any,
    Callable,
    Dict,
    Iterable,
    List,
    Mapping,
    Optional,
    Tuple,
    Type,
    Union,
)
from warnings import warn

from scrapy import Request
from scrapy.crawler import Crawler
from url_matcher import Patterns, URLMatcher
from web_poet import ItemPage, RulesRegistry
from web_poet.rules import ApplyRule

logger = logging.getLogger(__name__)

<<<<<<< HEAD
PageObject = Type[ItemPage]
RuleAsTuple = Union[Tuple[str, PageObject, PageObject], List]
=======
RuleAsTuple = Union[Tuple[str, Type[ItemPage], Type[ItemPage]], List]
RuleFromUser = Union[RuleAsTuple, ApplyRule]
>>>>>>> c3686a9b


class OverridesRegistryBase(ABC):
    @abstractmethod
    def overrides_for(self, request: Request) -> Mapping[Callable, Callable]:
        """
        Return a ``Mapping`` (e.g. a ``dict``) with type translation rules.
        The key is the source type that is wanted to be replaced by
        value, which is also a type.
        """
        pass


class OverridesRegistry(OverridesRegistryBase, RulesRegistry):
    """
    Overrides registry that reads the overrides from the ``SCRAPY_POET_OVERRIDES``
    in the spider settings. It is a list and each rule can be a tuple or an
    instance of the class :py:class:`web_poet.rules.ApplyRule`.

    If a tuple is provided:

        - the **first** element is the pattern to match the URL,
        - the **second** element is the type to be used instead of the type in
          the **third** element.

    Another way to see it for the URLs that match the pattern ``tuple[0]`` use
    ``tuple[1]`` instead of ``tuple[2]``.

    Example of overrides configuration:

    .. code-block:: python

        from url_matcher import Patterns
        from web_poet.rules import ApplyRule


        SCRAPY_POET_OVERRIDES = [
            # Option 1
            ("books.toscrape.com", ISBNBookPage, BookPage),

            # Option 2
            ApplyRule(
                for_patterns=Patterns(["books.toscrape.com"]),
                use=MyBookListPage,
                instead_of=BookListPage,
            ),
        ]

    .. _web-poet: https://web-poet.readthedocs.io

    Now, if you've used web-poet_'s built-in functionality to directly create
    the :py:class:`web_poet.rules.ApplyRule` in the Page Object via the
    :py:func:`web_poet.handle_urls` annotation, you can quickly import them via
    the following code below. It finds all the rules annotated using web-poet_'s
    :py:func:`web_poet.handle_urls` as a decorator that were registered into
    ``web_poet.default_registry`` (an instance of
    :py:class:`web_poet.rules.RulesRegistry`).

    .. code-block:: python

        from web_poet import default_registry, consume_modules

        # The consume_modules() must be called first if you need to properly
        # import rules from other packages. Otherwise, it can be omitted.
        # More info about this caveat on web-poet docs.
        consume_modules("external_package_A.po", "another_ext_package.lib")
        SCRAPY_POET_OVERRIDES = default_registry.get_rules()

    Make sure to call :py:func:`web_poet.rules.consume_modules` beforehand.
    More info on this at web-poet_.
    """

    @classmethod
    def from_crawler(cls, crawler: Crawler) -> Crawler:
        return cls(crawler.settings.getlist("SCRAPY_POET_OVERRIDES", []))

<<<<<<< HEAD
    def __init__(self, rules: Optional[Iterable[ApplyRule]] = None) -> None:
        super().__init__(rules=rules)
        self.overrides_matcher: Dict[PageObject, URLMatcher] = defaultdict(URLMatcher)
        self.item_matcher: Dict[Any, URLMatcher] = defaultdict(URLMatcher)
        for rule_id, rule in enumerate(self._rules):
            self.add_rule(rule_id, rule)
        logger.debug(f"List of parsed ApplyRules:\n{self._rules}")
=======
    def __init__(self, rules: Optional[Iterable[RuleFromUser]] = None) -> None:
        self.rules: List[ApplyRule] = []
        self.matcher: Dict[Type[ItemPage], URLMatcher] = defaultdict(URLMatcher)
        for rule in rules or []:
            self.add_rule(rule)
        logger.debug(f"List of parsed ApplyRules:\n{self.rules}")
>>>>>>> c3686a9b

    def add_rule(self, rule_id: int, rule: ApplyRule) -> None:
        # TODO: deprecate this, alongside the tests and docs; Update CHANGELOG
        if isinstance(rule, (tuple, list)):
            if len(rule) != 3:
                raise ValueError(
                    f"Invalid rule: {rule}. Rules as tuples must have "
                    f"3 elements: (1) the pattern, (2) the PO class used as a "
                    f"replacement and (3) the PO class to be replaced."
                )
            pattern, use, instead_of = rule
            rule = ApplyRule(
                for_patterns=Patterns([pattern]), use=use, instead_of=instead_of
            )

        # A common case when a PO subclasses another one with the same URL
        # pattern. See the test_item_return_subclass() test case.
        matched = self.item_matcher[rule.to_return]
        if [
            pattern
            for pattern in matched.patterns.values()
            if pattern == rule.for_patterns
        ]:
            # TODO: It would be great to also list down the rules having the
            # same URL pattern. But this would require some refactoring.
            warn(
                f"A similar URL pattern {list(matched.patterns.values())} has been "
                f"declared earlier which uses to_return={rule.to_return}. When "
                f"matching URLs against rules, the latest declared rule is used. "
                f"Consider explicitly updating the priority of the rules containing "
                f"the said URL pattern to easily match the expectations when reading "
                f"the code."
            )

        if rule.instead_of:
            self.overrides_matcher[rule.instead_of].add_or_update(
                rule_id, rule.for_patterns
            )
        if rule.to_return:
            self.item_matcher[rule.to_return].add_or_update(rule_id, rule.for_patterns)

    # TODO: These URL matching functionalities could be moved to web-poet.

    def _run_matcher(
        self, request: Request, url_matcher
    ) -> Mapping[Callable, Callable]:
        result: Dict[Callable, Callable] = {}
        for target, matcher in url_matcher.items():
            rule_id = matcher.match(request.url)
            if rule_id is not None:
                result[target] = self._rules[rule_id].use
        return result

    def overrides_for(self, request: Request) -> Mapping[Callable, Callable]:
        return self._run_matcher(request, self.overrides_matcher)

    def page_object_for_item(self, request: Request) -> Mapping[Callable, Callable]:
        return self._run_matcher(request, self.item_matcher)<|MERGE_RESOLUTION|>--- conflicted
+++ resolved
@@ -23,13 +23,8 @@
 
 logger = logging.getLogger(__name__)
 
-<<<<<<< HEAD
-PageObject = Type[ItemPage]
-RuleAsTuple = Union[Tuple[str, PageObject, PageObject], List]
-=======
 RuleAsTuple = Union[Tuple[str, Type[ItemPage], Type[ItemPage]], List]
 RuleFromUser = Union[RuleAsTuple, ApplyRule]
->>>>>>> c3686a9b
 
 
 class OverridesRegistryBase(ABC):
@@ -106,22 +101,15 @@
     def from_crawler(cls, crawler: Crawler) -> Crawler:
         return cls(crawler.settings.getlist("SCRAPY_POET_OVERRIDES", []))
 
-<<<<<<< HEAD
     def __init__(self, rules: Optional[Iterable[ApplyRule]] = None) -> None:
         super().__init__(rules=rules)
-        self.overrides_matcher: Dict[PageObject, URLMatcher] = defaultdict(URLMatcher)
+        self.overrides_matcher: Dict[Type[ItemPage], URLMatcher] = defaultdict(
+            URLMatcher
+        )
         self.item_matcher: Dict[Any, URLMatcher] = defaultdict(URLMatcher)
         for rule_id, rule in enumerate(self._rules):
             self.add_rule(rule_id, rule)
         logger.debug(f"List of parsed ApplyRules:\n{self._rules}")
-=======
-    def __init__(self, rules: Optional[Iterable[RuleFromUser]] = None) -> None:
-        self.rules: List[ApplyRule] = []
-        self.matcher: Dict[Type[ItemPage], URLMatcher] = defaultdict(URLMatcher)
-        for rule in rules or []:
-            self.add_rule(rule)
-        logger.debug(f"List of parsed ApplyRules:\n{self.rules}")
->>>>>>> c3686a9b
 
     def add_rule(self, rule_id: int, rule: ApplyRule) -> None:
         # TODO: deprecate this, alongside the tests and docs; Update CHANGELOG
