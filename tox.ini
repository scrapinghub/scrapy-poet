--- conflicted
+++ resolved
@@ -11,12 +11,8 @@
     pytest-asyncio
     scrapy >= 2.1.0
     pytest-twisted
-<<<<<<< HEAD
-    web-poet @ git+https://git@github.com/scrapinghub/web-poet@handle_urls#egg=web-poet
-=======
-    web-poet @ git+https://git@github.com/scrapinghub/web-poet@meta#egg=web-poet
+    web-poet @ git+https://git@github.com/scrapinghub/web-poet@dev-1#egg=web-poet
     scrapy @ git+https://github.com/scrapy/scrapy.git@30d5779#egg=scrapy
->>>>>>> dacef4ee
 
 commands =
     py.test \
