[tox]
envlist = py37,py38,py39,py310,mypy,docs

[pytest]
asyncio_mode = strict

[testenv]
deps =
    pytest
    pytest-cov
    pytest-asyncio
    scrapy >= 2.6.0
    pytest-twisted
<<<<<<< HEAD
    web-poet @ git+https://git@github.com/scrapinghub/web-poet@handle_urls#egg=web-poet
=======
    web-poet @ git+https://git@github.com/scrapinghub/web-poet@meta#egg=web-poet
>>>>>>> 505c5d25

commands =
    py.test \
        --cov-report=term --cov-report=html --cov-report= --cov-report=xml --cov=scrapy_poet \
        --doctest-modules \
        {posargs:scrapy_poet tests}

[testenv:mypy]
deps =
    mypy==0.790

commands = mypy --ignore-missing-imports --no-warn-no-return scrapy_poet tests

[docs]
changedir = docs
deps =
    -rdocs/requirements.txt

[testenv:docs]
basepython = python3
changedir = {[docs]changedir}
deps = {[docs]deps}
commands =
    sphinx-build -W -b html . {envtmpdir}/html<|MERGE_RESOLUTION|>--- conflicted
+++ resolved
@@ -11,11 +11,7 @@
     pytest-asyncio
     scrapy >= 2.6.0
     pytest-twisted
-<<<<<<< HEAD
-    web-poet @ git+https://git@github.com/scrapinghub/web-poet@handle_urls#egg=web-poet
-=======
-    web-poet @ git+https://git@github.com/scrapinghub/web-poet@meta#egg=web-poet
->>>>>>> 505c5d25
+    web-poet @ git+https://git@github.com/scrapinghub/web-poet@dev-2#egg=web-poet
 
 commands =
     py.test \
