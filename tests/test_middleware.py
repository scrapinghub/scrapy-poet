import socket

from scrapy.utils.log import configure_logging
from twisted.internet.threads import deferToThread
from typing import Optional, Union, Type
from unittest import mock

import pytest
import scrapy
from scrapy import Request, Spider
from scrapy.http import Response
from scrapy.utils.test import get_crawler
from pytest_twisted import inlineCallbacks

import attr

from scrapy_poet import callback_for
from url_matcher.util import get_domain

from tests.mockserver import get_ephemeral_port
from scrapy_poet import InjectionMiddleware
from web_poet.pages import WebPage, ItemPage, ItemWebPage
from scrapy_poet.cache import SqlitedictCache
from scrapy_poet.page_input_providers import (
    PageObjectInputProvider
)
<<<<<<< HEAD
from web_poet import default_registry
from web_poet.page_inputs import ResponseData
=======
from web_poet.page_inputs import HttpResponse
>>>>>>> 3ecc174c
from scrapy_poet import DummyResponse
from tests.utils import (HtmlResource,
                         crawl_items,
                         capture_exceptions,
                         crawl_single_item)


class ProductHtml(HtmlResource):
    html = """
    <html>
        <div class="breadcrumbs">
            <a href="/food">Food</a> /
            <a href="/food/sweets">Sweets</a>
        </div>
        <h1 class="name">Chocolate</h1>
        <p>Price: <span class="price">22€</span></p>
        <p class="description">The best chocolate ever</p>
    </html>
    """


def spider_for(injectable: Type):

    class InjectableSpider(scrapy.Spider):

        url = None
        custom_settings = {
            "SCRAPY_POET_PROVIDERS": {
                WithFuturesProvider: 1,
                WithDeferredProvider: 2,
                ExtraClassDataProvider: 3,
            }
        }

        def start_requests(self):
            yield Request(self.url, capture_exceptions(callback_for(injectable)))

    return InjectableSpider


@attr.s(auto_attribs=True)
class BreadcrumbsExtraction(WebPage):
    def get(self):
        return {a.css('::text').get(): a.attrib['href']
                for a in self.css(".breadcrumbs a")}


@attr.s(auto_attribs=True)
class ProductPage(ItemWebPage):
    breadcrumbs: BreadcrumbsExtraction

    def to_item(self):
        return {
            'url': self.url,
            'name': self.css(".name::text").get(),
            'price': self.xpath('//*[@class="price"]/text()').get(),
            'description': self.css(".description::text").get(),
            'category': " / ".join(self.breadcrumbs.get().keys()),
        }


@attr.s(auto_attribs=True)
class OverridenBreadcrumbsExtraction(WebPage):
    def get(self):
        return {"overriden_breadcrumb": "http://example.com"}


@inlineCallbacks
def test_basic_case(settings):
    item, url, _ = yield crawl_single_item(spider_for(ProductPage),
                                           ProductHtml, settings)
    assert item == {
        'url': url,
        'name': 'Chocolate',
        'price': '22€',
        'description': 'The best chocolate ever',
        'category': 'Food / Sweets',
    }


@inlineCallbacks
def test_overrides(settings):
    host = socket.gethostbyname(socket.gethostname())
    domain = get_domain(host)
    port = get_ephemeral_port()
    settings["SCRAPY_POET_OVERRIDES"] = [
        (f"{domain}:{port}", OverridenBreadcrumbsExtraction, BreadcrumbsExtraction)
    ]
    item, url, _ = yield crawl_single_item(spider_for(ProductPage),
                                           ProductHtml, settings, port=port)
    assert item == {
        'url': url,
        'name': 'Chocolate',
        'price': '22€',
        'description': 'The best chocolate ever',
        'category': 'overriden_breadcrumb',
    }


@attr.s(auto_attribs=True)
class OptionalAndUnionPage(ItemWebPage):
    breadcrumbs: BreadcrumbsExtraction
    opt_check_1: Optional[BreadcrumbsExtraction]
    opt_check_2: Optional[str]  # str is not Injectable, so None expected here
    union_check_1: Union[BreadcrumbsExtraction, HttpResponse]  # Breadcrumbs is injected
    union_check_2: Union[str, HttpResponse]  # HttpResponse is injected
    union_check_3: Union[Optional[str], HttpResponse]  # None is injected
    union_check_4: Union[None, str, HttpResponse]  # None is injected
    union_check_5: Union[BreadcrumbsExtraction, None, str]  # Breadcrumbs is injected

    def to_item(self):
        return attr.asdict(self, recurse=False)


@inlineCallbacks
def test_optional_and_unions(settings):
    item, _, _ = yield crawl_single_item(spider_for(OptionalAndUnionPage),
                                         ProductHtml, settings)
    assert item['breadcrumbs'].response is item['response']
    assert item['opt_check_1'] is item['breadcrumbs']
    assert item['opt_check_2'] is None
    assert item['union_check_1'] is item['breadcrumbs']
    assert item['union_check_2'] is item['breadcrumbs'].response
    assert item['union_check_3'] is None
    assert item['union_check_5'] is item['breadcrumbs']


@attr.s(auto_attribs=True)
class ProvidedWithDeferred:
    msg: str
    response: HttpResponse  # it should be None because this class is provided


@attr.s(auto_attribs=True)
class ProvidedWithFutures(ProvidedWithDeferred):
    pass


class WithDeferredProvider(PageObjectInputProvider):

    provided_classes = {ProvidedWithDeferred}

    @inlineCallbacks
    def __call__(self, to_provide, response: scrapy.http.Response):
        five = yield deferToThread(lambda: 5)
        return [ProvidedWithDeferred(f"Provided {five}!", None)]


class WithFuturesProvider(PageObjectInputProvider):

    provided_classes = {ProvidedWithFutures}

    async def async_fn(self):
        return 5

    async def __call__(self, to_provide):
        five = await self.async_fn()
        return [ProvidedWithFutures(f"Provided {five}!", None)]


@attr.s(auto_attribs=True)
class ExtraClassData(ItemPage):
    msg: str

    def to_item(self):
        return {"msg": self.msg}


class ExtraClassDataProvider(PageObjectInputProvider):

    provided_classes = {ExtraClassData}

    def __call__(self, to_provide):
        # This should generate a runtime error in Injection Middleware because
        # we're returning a class that's not listed in self.provided_classes
        return {
            ExtraClassData: ExtraClassData("this should be returned"),
            HttpResponse: HttpResponse("example.com", b"this shouldn't"),
        }


@attr.s(auto_attribs=True)
class ProvidedWithDeferredPage(ItemWebPage):
    provided: ProvidedWithDeferred

    def to_item(self):
        return attr.asdict(self, recurse=False)

@attr.s(auto_attribs=True)
class ProvidedWithFuturesPage(ProvidedWithDeferredPage):
    provided: ProvidedWithFutures


@pytest.mark.parametrize("type_", [ProvidedWithDeferredPage, ProvidedWithFuturesPage])
@inlineCallbacks
def test_providers(settings, type_):
    item, _, _ = yield crawl_single_item(spider_for(type_),
                                         ProductHtml, settings)
    assert item['provided'].msg == "Provided 5!"
    assert item['provided'].response is None


@inlineCallbacks
def test_providers_returning_wrong_classes(settings):
    """Injection Middleware should raise a runtime error whenever a provider
    returns instances of classes that they're not supposed to provide.
    """
    with pytest.raises(AssertionError):
        yield crawl_single_item(
            spider_for(ExtraClassData), ProductHtml, settings
        )


class MultiArgsCallbackSpider(scrapy.Spider):

    url = None
    custom_settings = {
        "SCRAPY_POET_PROVIDERS": {
            WithDeferredProvider: 1
        }
    }

    def start_requests(self):
        yield Request(self.url, self.parse, cb_kwargs=dict(cb_arg="arg!"))

    def parse(self, response, product: ProductPage, provided: ProvidedWithDeferred,
              cb_arg: Optional[str], non_cb_arg: Optional[str]):
        yield {
            'product': product,
            'provided': provided,
            'cb_arg': cb_arg,
            'non_cb_arg': non_cb_arg,
        }


@inlineCallbacks
def test_multi_args_callbacks(settings):
    item, _, _ = yield crawl_single_item(MultiArgsCallbackSpider, ProductHtml,
                                         settings)
    assert type(item['product']) == ProductPage
    assert type(item['provided']) == ProvidedWithDeferred
    assert item['cb_arg'] == "arg!"
    assert item['non_cb_arg'] is None


@attr.s(auto_attribs=True)
class UnressolvableProductPage(ProductPage):
    this_is_unresolvable: str


@inlineCallbacks
def test_injection_failure(settings):
    configure_logging(settings)
    items, url, crawler = yield crawl_items(
        spider_for(UnressolvableProductPage), ProductHtml, settings)
    assert items == []


class MySpider(scrapy.Spider):

    url = None

    def start_requests(self):
        yield Request(url=self.url, callback=self.parse)

    def parse(self, response):
        return {
            'response': response,
        }


class SkipDownloadSpider(scrapy.Spider):

    url = None

    def start_requests(self):
        yield Request(url=self.url, callback=self.parse)

    def parse(self, response: DummyResponse):
        return {
            'response': response,
        }


@inlineCallbacks
def test_skip_downloads(settings):
    item, url, crawler = yield crawl_single_item(
        MySpider, ProductHtml, settings)
    assert isinstance(item['response'], Response) is True
    assert isinstance(item['response'], DummyResponse) is False
    assert crawler.stats.get_stats().get('downloader/request_count', 0) == 1
    assert crawler.stats.get_stats().get('downloader/response_count', 0) == 1

    item, url, crawler = yield crawl_single_item(
        SkipDownloadSpider, ProductHtml, settings)
    assert isinstance(item['response'], Response) is True
    assert isinstance(item['response'], DummyResponse) is True
    assert crawler.stats.get_stats().get('downloader/request_count', 0) == 0
    assert crawler.stats.get_stats().get('downloader/response_count', 0) == 1


@mock.patch("scrapy_poet.injection.SqlitedictCache", spec=SqlitedictCache)
def test_cache_closed_on_spider_close(mock_sqlitedictcache, settings):
    def get_middleware(settings):
        crawler = get_crawler(Spider, settings)
        crawler.spider = crawler._create_spider('example.com')
        return InjectionMiddleware(crawler)

    mock_sqlitedictcache_instance = mock_sqlitedictcache.return_value = mock.Mock()

    # no cache
    no_cache_middleware = get_middleware(settings)
    assert no_cache_middleware.injector.cache is None

    # cache is present
    settings.set("SCRAPY_POET_CACHE", "/tmp/cache")
    has_cache_middleware = get_middleware(settings)
    assert has_cache_middleware.injector.cache is not None

    spider = has_cache_middleware.crawler.spider
    has_cache_middleware.spider_closed(spider)
    assert mock_sqlitedictcache.mock_calls == [
        mock.call('/tmp/cache', compressed=True),
        mock.call().close()
    ]


@inlineCallbacks
def test_web_poet_integration(settings):
    """This tests scrapy-poet's integration with web-poet most especially when
    populating override settings via:

        from web_poet import default_registry

        SCRAPY_POET_OVERRIDES = default_registry.get_overrides()
    """

    # Only import them in this test scope since they need to be synced with
    # the URL of the Page Object annotated with @handle_urls.
    from tests.po_lib import DOMAIN, PORT, POOverriden

    # Override rules are defined in `tests/po_lib/__init__.py`.
    rules = default_registry.get_overrides()

    # Converting it to a set removes potential duplicate OverrideRules
    settings["SCRAPY_POET_OVERRIDES"] = set(rules)

    item, url, _ = yield crawl_single_item(
        spider_for(POOverriden), ProductHtml, settings, port=PORT
    )
    assert item == {"msg": "PO replacement"}<|MERGE_RESOLUTION|>--- conflicted
+++ resolved
@@ -24,12 +24,8 @@
 from scrapy_poet.page_input_providers import (
     PageObjectInputProvider
 )
-<<<<<<< HEAD
 from web_poet import default_registry
-from web_poet.page_inputs import ResponseData
-=======
 from web_poet.page_inputs import HttpResponse
->>>>>>> 3ecc174c
 from scrapy_poet import DummyResponse
 from tests.utils import (HtmlResource,
                          crawl_items,
