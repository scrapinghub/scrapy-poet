--- conflicted
+++ resolved
@@ -282,71 +282,6 @@
             "d": ClsNoProviderRequired,
         }
 
-<<<<<<< HEAD
-    @inlineCallbacks
-    def test_build_callback_dependencies_minimize_provider_calls(self):
-        """Test that build_callback_dependencies does not call any given
-        provider more times than it needs when one provided class is requested
-        directly while another is a page object dependency requested through
-        an item."""
-
-        class ExpensiveDependency1:
-            pass
-
-        class ExpensiveDependency2:
-            pass
-
-        class ExpensiveProvider(PageObjectInputProvider):
-            provided_classes = {ExpensiveDependency1, ExpensiveDependency2}
-
-            def __call__(self, to_provide):
-                if to_provide != self.provided_classes:
-                    raise RuntimeError(
-                        "The expensive dependency provider has been called "
-                        "with a subset of the classes that it provides and "
-                        "that are required for the callback in this test."
-                    )
-                return [cls() for cls in to_provide]
-
-        @attr.define
-        class MyItem(Injectable):
-            exp: ExpensiveDependency2
-            i: int
-
-        @attr.define
-        class MyPage(ItemPage[MyItem]):
-            expensive: ExpensiveDependency2
-
-            @field
-            def i(self):
-                return 42
-
-            @field
-            def exp(self):
-                return self.expensive
-
-        def callback(
-            expensive: ExpensiveDependency1,
-            item: MyItem,
-        ):
-            pass
-
-        providers = {
-            ExpensiveProvider: 2,
-        }
-        injector = get_injector_for_testing(providers)
-        injector.registry.add_rule(ApplyRule("", use=MyPage, to_return=MyItem))
-        response = get_response_for_testing(callback)
-
-        # This would raise RuntimeError if expectations are not met.
-        kwargs = yield from injector.build_callback_dependencies(
-            response.request, response
-        )
-
-        # Make sure the test does not simply pass because some dependencies were
-        # not injected at all.
-        assert set(kwargs.keys()) == {"expensive", "item"}
-=======
     @staticmethod
     @inlineCallbacks
     def _assert_instances(
@@ -527,7 +462,70 @@
         plan = injector.build_plan(response.request)
         with pytest.raises(ValueError, match="Different instances of Cls1 requested"):
             yield from injector.build_instances(request, response, plan)
->>>>>>> 4f5868ef
+
+    @inlineCallbacks
+    def test_build_callback_dependencies_minimize_provider_calls(self):
+        """Test that build_callback_dependencies does not call any given
+        provider more times than it needs when one provided class is requested
+        directly while another is a page object dependency requested through
+        an item."""
+
+        class ExpensiveDependency1:
+            pass
+
+        class ExpensiveDependency2:
+            pass
+
+        class ExpensiveProvider(PageObjectInputProvider):
+            provided_classes = {ExpensiveDependency1, ExpensiveDependency2}
+
+            def __call__(self, to_provide):
+                if to_provide != self.provided_classes:
+                    raise RuntimeError(
+                        "The expensive dependency provider has been called "
+                        "with a subset of the classes that it provides and "
+                        "that are required for the callback in this test."
+                    )
+                return [cls() for cls in to_provide]
+
+        @attr.define
+        class MyItem(Injectable):
+            exp: ExpensiveDependency2
+            i: int
+
+        @attr.define
+        class MyPage(ItemPage[MyItem]):
+            expensive: ExpensiveDependency2
+
+            @field
+            def i(self):
+                return 42
+
+            @field
+            def exp(self):
+                return self.expensive
+
+        def callback(
+            expensive: ExpensiveDependency1,
+            item: MyItem,
+        ):
+            pass
+
+        providers = {
+            ExpensiveProvider: 2,
+        }
+        injector = get_injector_for_testing(providers)
+        injector.registry.add_rule(ApplyRule("", use=MyPage, to_return=MyItem))
+        response = get_response_for_testing(callback)
+
+        # This would raise RuntimeError if expectations are not met.
+        kwargs = yield from injector.build_callback_dependencies(
+            response.request, response
+        )
+
+        # Make sure the test does not simply pass because some dependencies were
+        # not injected at all.
+        assert set(kwargs.keys()) == {"expensive", "item"}
 
 
 class Html(Injectable):
