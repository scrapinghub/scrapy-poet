--- conflicted
+++ resolved
@@ -9,13 +9,8 @@
 
 class Injectable(abc.ABC):
     """
-<<<<<<< HEAD
-    All web page objects should inherit from this class.
-    It is a marker for a middleware to pick an argument and populate it.
-=======
     Injectable objects are automatically built and passed as arguments to
     callbacks that requires them. The ``InjectionMiddleware`` take care of it.
->>>>>>> a314caab
 
     Instead of inheriting you can also use ``Injectable.register(MyWebPage)``.
     ``Injectable.register`` can also be used as a decorator.
