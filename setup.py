--- conflicted
+++ resolved
@@ -15,13 +15,10 @@
     author_email="kmike84@gmail.com",
     url="https://github.com/scrapinghub/scrapy-poet",
     packages=find_packages(exclude=["tests", "example"]),
-<<<<<<< HEAD
     entry_points={
         "scrapy.commands": ["savefixture = scrapy_poet.commands:SaveFixtureCommand"]
     },
-=======
     package_data={"scrapy_poet": ["VERSION"]},
->>>>>>> f119b6be
     install_requires=[
         "andi >= 0.4.1",
         "attrs >= 21.3.0",
