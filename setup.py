from os.path import dirname, join

from setuptools import find_packages, setup

with open(join(dirname(__file__), "scrapy_poet/VERSION"), "rb") as f:
    version = f.read().decode("ascii").strip()

setup(
    name="scrapy-poet",
    version=version,
    description="Page Object pattern for Scrapy",
    long_description=open("README.rst").read(),
    long_description_content_type="text/x-rst",
    author="Mikhail Korobov",
    author_email="kmike84@gmail.com",
    url="https://github.com/scrapinghub/scrapy-poet",
    packages=find_packages(exclude=["tests", "example"]),
    package_data={"scrapy_poet": ["VERSION"]},
    install_requires=[
        "andi >= 0.4.1",
        "attrs >= 21.3.0",
        "parsel >= 1.5.0",
        "scrapy >= 2.6.0",
        "sqlitedict >= 1.5.0",
        "twisted >= 18.9.0",
        "url-matcher >= 0.2.0",
<<<<<<< HEAD
        "web-poet >= 0.6.0",
        "typing_extensions >= 4.4.0; python_version<'3.9'",
=======
        "web-poet >= 0.7.0",
>>>>>>> 8c410fe5
    ],
    classifiers=[
        "Development Status :: 3 - Alpha",
        "Intended Audience :: Developers",
        "License :: OSI Approved :: BSD License",
        "Natural Language :: English",
        "Operating System :: OS Independent",
        "Framework :: Scrapy",
        "Programming Language :: Python :: 3",
        "Programming Language :: Python :: 3.7",
        "Programming Language :: Python :: 3.8",
        "Programming Language :: Python :: 3.9",
        "Programming Language :: Python :: 3.10",
        "Programming Language :: Python :: 3.11",
    ],
)<|MERGE_RESOLUTION|>--- conflicted
+++ resolved
@@ -24,12 +24,8 @@
         "sqlitedict >= 1.5.0",
         "twisted >= 18.9.0",
         "url-matcher >= 0.2.0",
-<<<<<<< HEAD
-        "web-poet >= 0.6.0",
+        "web-poet >= 0.7.0",
         "typing_extensions >= 4.4.0; python_version<'3.9'",
-=======
-        "web-poet >= 0.7.0",
->>>>>>> 8c410fe5
     ],
     classifiers=[
         "Development Status :: 3 - Alpha",
